#!/usr/bin/env python2
# Account and password database. For my own internal use.

"""
General syntax:

= entry name
; comments
<tab>	key = value
<tab>	+ flag, other:flag, another:flag

Shorthands:
 * Lines starting with "+" will be added as flags.
 * 'u', 'p', and '@' expand to 'login', 'password', and 'uri'.

Misc syntax notes:
 * Both "=" and ": " are accepted as separators. (Only one, however, is output
   when rewriting the database.)

Database will be rewritten and all shorthands expanded if any change is made,
also when doing 'accdb touch'.
"""
import os
import sys
import fnmatch

class Record(dict):
	def __init__(self, *args, **kwargs):
		self.flags = set()
		self.comment = []
		dict.__init__(self, *args, **kwargs)

	def __str__(self, full=True):
		sep = ": "
		out = ""
		out += "= %s\n" % self["Name"]
		for line in self.comment:
			out += "; %s\n" % line
		for key in sort_fields(self.keys(), full):
			if key in ("Name", "comment"):
				continue
			if isinstance(self[key], str):
				values = [self[key]]
			else:
				values = self[key]
			for val in values:
				out += "\t%s\n" % sep.join((key, val))
		if full and len(self.flags) > 0:
			cur = []
			for f in sorted(self.flags):
				if sum(len(x)+2 for x in cur) + len(f) >= 70:
					out += "\t+ %s\n" % ", ".join(cur)
					cur = []
				cur.append(f)
			if len(cur):
				out += "\t+ %s\n" % ", ".join(cur)
		return out

	def keys(self):
		return dict.keys(self)

	def names(self):
		n = [self["Name"]]
		for f in fields["object"]:
			if f in self:
				n.extend(self[f])
		return n

def parse(file):
	data, cur, lineno = [], Record(), 0

	for line in open(file, "r"):
		line = line.strip()
		lineno += 1

		if line == "":
			if len(cur) > 0:
				data.append(cur)
				cur = Record()

		elif line[0] == "=":
			val = line[1:].strip()
			if val.startswith("!"):
				val = val[1:].strip()
				cur.flags.add("deleted")

			if len(cur) > 0:
				data.append(cur)
			cur = Record(Name=val)
			cur.line = lineno

		elif line[0] == ";":
			val = line[1:].strip()
			cur.comment.append(val)

		elif line[0] == "(" and line[-1] == ")":
			pass

		elif line[0] == "+":
			val = line[1:].lower().replace(",", " ").split()
			cur.flags |= set(val)

		else:
			sep = ": " if ": " in line else "="
			try:
				key, val = line.split(sep, 1)
			except ValueError:
				print >> sys.stderr, "{%d} not in key=value format" % lineno
				continue
			# normalize input
			key, val = key.strip(), val.strip()
			key = fix_field_name(key)
			if val == "(none)" or val == "(null)":
				val = None

			if key in ("login", "pass"):
				cur[key] = val
			else:
				try:
					cur[key].append(val)
				except KeyError:
					cur[key] = [val]

	if len(cur) > 0:
		data.append(cur)

	return data

def dump(file, data):
	map(str, data) # make sure __str__() does not fail
	with open(file, "w") as fh:
		for item in data:
			if "deleted" in item.flags:
				continue
			print >> fh, item

fields = dict(
	object		= ("host", "uri"),
	username	= ("login", "nic-hdl"),
	password	= ("pass",),
	email		= ("email",),
)
field_order = "object", "username", "password", "email"

def sort_fields(input, full=True):
	output = []
	for group in field_order:
		output += [k for k in fields[group] if k in input]
	if full:
		output += [k for k in input if k not in output]
	return output

# Expand field name aliases when reading db
def fix_field_name(name):
	name = name.lower()
	return {
		"h":		"host",
		"hostname":	"host",
		"machine":	"host",

		"@":		"uri",
		"url":		"uri",
		"website":	"uri",

		"l":		"login",
		"u":		"login",
		"user":		"login",
		"username":	"login",

		"p":		"pass",
		"password":	"pass",
	}.get(name, name)

def grep_named(pattern):
	for item in db:
		if fnmatch.filter(item.names(), pattern):
			yield item

def grep_flagged(pattern, exact=True):
	if exact:
		test = lambda i, p: p.lower() in i.flags
	else:
		test = lambda i, p: fnmatch.filter(i.flags, p)

	for item in db:
		if test(item, pattern):
			yield item

def find_database():
	if "ACCDB" in os.environ:
		return os.environ["ACCDB"]
	else:
		return os.path.expanduser("~/accounts.db.txt")

def run_editor(file):
	from subprocess import Popen
	Popen((os.environ.get("EDITOR", "notepad.exe"), file))

<<<<<<< HEAD
dbfile = find_database()
=======
dbfile = os.environ.get("ACCDB", os.path.expanduser("~/accounts.db.txt"))
>>>>>>> 6a2b4f37
db = parse(dbfile)
modified = False
try:
	command = sys.argv.pop(1).lower()
except IndexError:
	command = None

if command is None:
	print "file: %s" % dbfile
	print "items: %s" % len(db)
elif command in ("g", "grep", "a", "auth", "l", "ls"):
	listonly = command in ("ls", "list")
	authonly = command in ("a", "auth")
	option = None
	try:
		pattern = sys.argv.pop(1).lower()
		while pattern.startswith("-") or pattern.startswith("/"):
			option = pattern[1:]
			pattern = sys.argv.pop(1).lower()
		exact = pattern.startswith("=")
		if exact: pattern = pattern[1:]
	except IndexError:
		pattern = "*"
		exact = False

	if option == "f":
		results = grep_flagged(pattern, exact)
	else:
		results = grep_named("*%s*" % pattern)

	num_results = 0
	for item in results:
		num_results += 1
		if listonly:
			print item["Name"]
		elif authonly:
			print item.__str__(False)
		else:
			print "(line %d)" % item.line
			print item
	if not listonly:
		print "(%d entr%s matching '%s')" % (
			num_results,
			("y" if num_results == 1 else "ies"),
			pattern)
elif command == "dump":
	for item in db:
		print item
elif command == "dump:json":
	import json
	dbx = []
	for item in db:
		itemx = dict(item)
		if len(item.flags):
			itemx["flags"] = list(item.flags)
		dbx.append(itemx)
	print json.dumps(dbx, indent=4)
elif command == "dump:yaml":
	import yaml
	dbx = []
	for item in db:
		itemx = dict(item)
		if len(item.flags):
			itemx["flags"] = list(item.flags)
		dbx.append(itemx)
	print yaml.dump(dbx)
elif command == "touch":
	print "Rewriting database"
	modified = True
elif command == "sort":
	print "Rewriting database"
	db.sort(key=lambda x: x["Name"].lower())
	modified = True
elif command == "edit":
	run_editor(dbfile)
else:
	print "Unknown command."

if modified:
	dump(dbfile, db)<|MERGE_RESOLUTION|>--- conflicted
+++ resolved
@@ -186,21 +186,11 @@
 		if test(item, pattern):
 			yield item
 
-def find_database():
-	if "ACCDB" in os.environ:
-		return os.environ["ACCDB"]
-	else:
-		return os.path.expanduser("~/accounts.db.txt")
-
 def run_editor(file):
 	from subprocess import Popen
 	Popen((os.environ.get("EDITOR", "notepad.exe"), file))
 
-<<<<<<< HEAD
-dbfile = find_database()
-=======
 dbfile = os.environ.get("ACCDB", os.path.expanduser("~/accounts.db.txt"))
->>>>>>> 6a2b4f37
 db = parse(dbfile)
 modified = False
 try:
